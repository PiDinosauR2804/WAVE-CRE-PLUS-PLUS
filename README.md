<<<<<<< HEAD
### Requirements

```bash
pip install transformers
pip install gpytorch==1.0 python-dotenv --quiet
```

### Run code

```bash
bash run2.sh
```

### Run single setting

```bash
python run.py \
    --max_length 256 \
    --dataname TACRED \
    --encoder_epochs 30 \
    --encoder_lr 2e-5 \
    --prompt_pool_epochs 25 \
    --prompt_pool_lr 1e-4 \
    --classifier_epochs 250 \
    --seed 2021 \
    --bert_path bert-base-uncased \
    --data_path datasets \
    --prompt_length 8 \
    --prompt_top_k 4 \
    --batch_size 16 \
    --prompt_pool_size 20 \
    --replay_s_e_e 100 \
    --replay_epochs 200 \
    --classifier_lr 5e-5 \
    --prompt_type only_prompt  
```


Có 5 seed: 2021, 2121, 2221, 2321, 2421
Dataname: TACRED, FewRel

=======
### Requirements

```bash
pip install transformers
pip install gpytorch==1.0 python-dotenv --quiet
```

### Run single setting

```bash
python run.py \
    --max_length 256 \
    --dataname TACRED \
    --encoder_epochs 30 \
    --encoder_lr 2e-5 \
    --prompt_pool_epochs 25 \
    --prompt_pool_lr 1e-4 \
    --classifier_epochs 250 \
    --seed 2021 \
    --bert_path bert-base-uncased \
    --data_path datasets \
    --prompt_length 8 \
    --prompt_top_k 4 \
    --batch_size 16 \
    --prompt_pool_size 20 \
    --replay_s_e_e 100 \
    --replay_epochs 200 \
    --classifier_lr 5e-5 \
    --prompt_type only_prompt  
```


Có 5 seed: 2021, 2121, 2221, 2321, 2421
Dataname: TACRED, FewRel
>>>>>>> 863c74c5
<|MERGE_RESOLUTION|>--- conflicted
+++ resolved
@@ -1,78 +1,35 @@
-<<<<<<< HEAD
-### Requirements
-
-```bash
-pip install transformers
-pip install gpytorch==1.0 python-dotenv --quiet
-```
-
-### Run code
-
-```bash
-bash run2.sh
-```
-
-### Run single setting
-
-```bash
-python run.py \
-    --max_length 256 \
-    --dataname TACRED \
-    --encoder_epochs 30 \
-    --encoder_lr 2e-5 \
-    --prompt_pool_epochs 25 \
-    --prompt_pool_lr 1e-4 \
-    --classifier_epochs 250 \
-    --seed 2021 \
-    --bert_path bert-base-uncased \
-    --data_path datasets \
-    --prompt_length 8 \
-    --prompt_top_k 4 \
-    --batch_size 16 \
-    --prompt_pool_size 20 \
-    --replay_s_e_e 100 \
-    --replay_epochs 200 \
-    --classifier_lr 5e-5 \
-    --prompt_type only_prompt  
-```
-
-
-Có 5 seed: 2021, 2121, 2221, 2321, 2421
-Dataname: TACRED, FewRel
-
-=======
-### Requirements
-
-```bash
-pip install transformers
-pip install gpytorch==1.0 python-dotenv --quiet
-```
-
-### Run single setting
-
-```bash
-python run.py \
-    --max_length 256 \
-    --dataname TACRED \
-    --encoder_epochs 30 \
-    --encoder_lr 2e-5 \
-    --prompt_pool_epochs 25 \
-    --prompt_pool_lr 1e-4 \
-    --classifier_epochs 250 \
-    --seed 2021 \
-    --bert_path bert-base-uncased \
-    --data_path datasets \
-    --prompt_length 8 \
-    --prompt_top_k 4 \
-    --batch_size 16 \
-    --prompt_pool_size 20 \
-    --replay_s_e_e 100 \
-    --replay_epochs 200 \
-    --classifier_lr 5e-5 \
-    --prompt_type only_prompt  
-```
-
-
-Có 5 seed: 2021, 2121, 2221, 2321, 2421
-Dataname: TACRED, FewRel
->>>>>>> 863c74c5
+### Requirements
+
+```bash
+pip install transformers
+pip install gpytorch==1.0 python-dotenv --quiet
+```
+
+### Run single setting
+
+```bash
+python run.py \
+    --max_length 256 \
+    --dataname TACRED \
+    --encoder_epochs 30 \
+    --encoder_lr 2e-5 \
+    --prompt_pool_epochs 25 \
+    --prompt_pool_lr 1e-4 \
+    --classifier_epochs 250 \
+    --seed 2021 \
+    --bert_path bert-base-uncased \
+    --data_path datasets \
+    --prompt_length 8 \
+    --prompt_top_k 4 \
+    --batch_size 16 \
+    --prompt_pool_size 20 \
+    --replay_s_e_e 100 \
+    --replay_epochs 200 \
+    --classifier_lr 5e-5 \
+    --prompt_type only_prompt  
+```
+
+
+Có 5 seed: 2021, 2121, 2221, 2321, 2421
+Dataname: TACRED, FewRel
+